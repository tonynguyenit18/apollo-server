{
<<<<<<< HEAD
  "lerna": "2.0.0-rc.4",
  "version": "0.7.1",
=======
  "lerna": "2.0.0-rc.3",
  "version": "0.7.2",
>>>>>>> 8731189d
  "changelog": {
    "repo": "apollostack/graphql-server",
    "labels": {
      "tag: breaking change": ":boom: Breaking Change",
      "tag: new feature": ":rocket: New Feature",
      "tag: bug fix": ":bug: Bug Fix",
      "tag: polish": ":nail_care: Polish",
      "tag: documentation": "Documentation",
      "tag: internal": ":house: Internal"
    }
  },
  "packages": [
    "packages/*"
  ]
}<|MERGE_RESOLUTION|>--- conflicted
+++ resolved
@@ -1,11 +1,6 @@
 {
-<<<<<<< HEAD
   "lerna": "2.0.0-rc.4",
-  "version": "0.7.1",
-=======
-  "lerna": "2.0.0-rc.3",
   "version": "0.7.2",
->>>>>>> 8731189d
   "changelog": {
     "repo": "apollostack/graphql-server",
     "labels": {
