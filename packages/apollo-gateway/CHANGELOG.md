--- conflicted
+++ resolved
@@ -5,11 +5,8 @@
 > The changes noted within this `vNEXT` section have not been released yet.  New PRs and commits which introduce changes should include an entry in this `vNEXT` section as part of their development.  When a release is being prepared, a new header will be (manually) created below and the appropriate changes within that release will be moved into the new section.
 
 - The default branch of the repository has been changed to `main`.  As this changed a number of references in the repository's `package.json` and `README.md` files (e.g., for badges, links, etc.), this necessitates a release to publish those changes to npm. [PR #4302](https://github.com/apollographql/apollo-server/pull/4302)
-<<<<<<< HEAD
-- The cache implementation for the HTTP-fetcher which is used when communicating with the Apollo Registry when the gateway is configured to use [managed federation](https://www.apollographql.com/docs/graph-manager/managed-federation/overview/) will no longer write to its cache when it receives a 304 response as such a response indicates that the cache used to conditionally make the request must already be present. [PR #TODO]()
-=======
+- __FIX__: The cache implementation for the HTTP-fetcher which is used when communicating with the Apollo Registry when the gateway is configured to use [managed federation](https://www.apollographql.com/docs/graph-manager/managed-federation/overview/) will no longer write to its cache when it receives a 304 response.  This is necessary since such a response indicates that the cache used to conditionally make the request must already be present.  This does not affect GraphQL requests at runtime, only the polling and fetching mechanism for retrieving composed schemas under manged federation. [PR #4325](https://github.com/apollographql/apollo-server/pull/4325)
 - __FIX__: The `mergeFieldNodeSelectionSets` method no longer mutates original FieldNode objects. Before, it was updating the selection set of the original object, corrupting the data accross requests.
->>>>>>> de909534
 
 ## 0.16.9
 
