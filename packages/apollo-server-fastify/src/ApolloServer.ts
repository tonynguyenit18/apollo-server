import { renderPlaygroundPage } from '@apollographql/graphql-playground-html';
import { Accepts } from 'accepts';
import {
  ApolloServerBase,
  PlaygroundRenderPageOptions,
<<<<<<< HEAD
=======
  processFileUploads,
  GraphQLOptions,
>>>>>>> 9873ba48
} from 'apollo-server-core';
import { FastifyInstance, FastifyReply, FastifyRequest } from 'fastify';
import { IncomingMessage, OutgoingMessage, ServerResponse, Server } from 'http';
import { graphqlFastify } from './fastifyApollo';

const fastJson = require('fast-json-stringify');

export interface ServerRegistration {
  path?: string;
  cors?: object | boolean;
  onHealthCheck?: (req: FastifyRequest<IncomingMessage>) => Promise<any>;
  disableHealthCheck?: boolean;
}

const stringifyHealthCheck = fastJson({
  type: 'object',
  properties: {
    status: {
      type: 'string',
    },
  },
});

export class ApolloServer extends ApolloServerBase {
<<<<<<< HEAD
=======
  protected supportsSubscriptions(): boolean {
    return true;
  }

  protected supportsUploads(): boolean {
    return true;
  }

  async createGraphQLServerOptions(
    request?: FastifyRequest<IncomingMessage>,
    reply?: FastifyReply<OutgoingMessage>,
  ): Promise<GraphQLOptions> {
     return this.graphQLServerOptions({ request, reply });
  }

>>>>>>> 9873ba48
  public createHandler({
    path,
    cors,
    disableHealthCheck,
    onHealthCheck,
  }: ServerRegistration = {}) {
    this.graphqlPath = path ? path : '/graphql';
    const promiseWillStart = this.willStart();

    return async (
      app: FastifyInstance<Server, IncomingMessage, ServerResponse>,
    ) => {
      await promiseWillStart;

      if (!disableHealthCheck) {
        app.get('/.well-known/apollo/server-health', async (req, res) => {
          // Response follows https://tools.ietf.org/html/draft-inadarei-api-health-check-01
          res.type('application/health+json');

          if (onHealthCheck) {
            try {
              await onHealthCheck(req);
              res.send(stringifyHealthCheck({ status: 'pass' }));
            } catch (e) {
              res.status(503).send(stringifyHealthCheck({ status: 'fail' }));
            }
          } else {
            res.send(stringifyHealthCheck({ status: 'pass' }));
          }
        });
      }

      app.register(
        async instance => {
          instance.register(require('fastify-accepts'));

          if (cors === true) {
            instance.register(require('fastify-cors'));
          } else if (cors !== false) {
            instance.register(require('fastify-cors'), cors);
          }

          instance.setNotFoundHandler((_request, reply) => {
            reply.code(405);
            reply.header('allow', 'GET, POST');
            reply.send();
          });

          const preHandlers = [
            (
              req: FastifyRequest<IncomingMessage>,
              reply: FastifyReply<ServerResponse>,
              done: () => void,
            ) => {
              // Note: if you enable playground in production and expect to be able to see your
              // schema, you'll need to manually specify `introspection: true` in the
              // ApolloServer constructor; by default, the introspection query is only
              // enabled in dev.
              if (this.playgroundOptions && req.req.method === 'GET') {
                // perform more expensive content-type check only if necessary
                const accept = (req as any).accepts() as Accepts;
                const types = accept.types() as string[];
                const prefersHTML =
                  types.find(
                    (x: string) =>
                      x === 'text/html' || x === 'application/json',
                  ) === 'text/html';

                if (prefersHTML) {
                  const playgroundRenderPageOptions: PlaygroundRenderPageOptions = {
                    endpoint: this.graphqlPath,
                    ...this.playgroundOptions,
                  };
                  reply.type('text/html');
                  const playground = renderPlaygroundPage(
                    playgroundRenderPageOptions,
                  );
                  reply.send(playground);
                  return;
                }
              }
              done();
            },
          ];

          instance.route({
            method: ['GET', 'POST'],
            url: '/',
<<<<<<< HEAD
            preHandler: preHandlers,
            handler: await graphqlFastify(this.graphQLServerOptions.bind(this)),
=======
            beforeHandler: beforeHandlers,
            handler: await graphqlFastify(this.createGraphQLServerOptions.bind(this)),
>>>>>>> 9873ba48
          });
        },
        {
          prefix: this.graphqlPath,
        },
      );
    };
  }
}<|MERGE_RESOLUTION|>--- conflicted
+++ resolved
@@ -3,11 +3,7 @@
 import {
   ApolloServerBase,
   PlaygroundRenderPageOptions,
-<<<<<<< HEAD
-=======
-  processFileUploads,
   GraphQLOptions,
->>>>>>> 9873ba48
 } from 'apollo-server-core';
 import { FastifyInstance, FastifyReply, FastifyRequest } from 'fastify';
 import { IncomingMessage, OutgoingMessage, ServerResponse, Server } from 'http';
@@ -32,16 +28,6 @@
 });
 
 export class ApolloServer extends ApolloServerBase {
-<<<<<<< HEAD
-=======
-  protected supportsSubscriptions(): boolean {
-    return true;
-  }
-
-  protected supportsUploads(): boolean {
-    return true;
-  }
-
   async createGraphQLServerOptions(
     request?: FastifyRequest<IncomingMessage>,
     reply?: FastifyReply<OutgoingMessage>,
@@ -49,7 +35,6 @@
      return this.graphQLServerOptions({ request, reply });
   }
 
->>>>>>> 9873ba48
   public createHandler({
     path,
     cors,
@@ -138,13 +123,8 @@
           instance.route({
             method: ['GET', 'POST'],
             url: '/',
-<<<<<<< HEAD
             preHandler: preHandlers,
-            handler: await graphqlFastify(this.graphQLServerOptions.bind(this)),
-=======
-            beforeHandler: beforeHandlers,
             handler: await graphqlFastify(this.createGraphQLServerOptions.bind(this)),
->>>>>>> 9873ba48
           });
         },
         {
